--- conflicted
+++ resolved
@@ -68,17 +68,12 @@
     - name: Install Python dependencies
       run: |
         python -m pip install --upgrade pip
-<<<<<<< HEAD
         if [ -f requirements.txt ]; then
           pip install -r requirements.txt
         else
           pip install mkdocs mkdocs-material mkdocs-mermaid2-plugin
         fi
     
-=======
-        pip install -r requirements.txt
-
->>>>>>> 0a8f3cd0
     - name: Install Go dependencies
       run: |
         go mod download
@@ -103,7 +98,6 @@
 
     - name: Build documentation
       run: |
-<<<<<<< HEAD
         if [ -f mkdocs.yml ]; then
           mkdocs build --verbose
         else
@@ -112,10 +106,6 @@
           echo "<html><head><title>GoLangGraph Docs</title></head><body><h1>GoLangGraph Documentation</h1><p>Documentation site is under construction.</p></body></html>" > site/index.html
         fi
     
-=======
-        mkdocs build --verbose
-
->>>>>>> 0a8f3cd0
     - name: Test documentation links
       run: |
         # Install link checker
