--- conflicted
+++ resolved
@@ -182,15 +182,11 @@
         registry: ${{ env.REGISTRY }}
         username: ${{ github.actor }}
         password: ${{ secrets.GITHUB_TOKEN }}
-<<<<<<< HEAD
     
     - name: Get current date
       id: date
       run: echo "date=$(date -u +%Y-%m-%dT%H:%M:%SZ)" >> $GITHUB_OUTPUT
     
-=======
-
->>>>>>> 0a8f3cd0
     - name: Extract metadata
       id: meta
       uses: docker/metadata-action@v5
